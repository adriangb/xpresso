--- conflicted
+++ resolved
@@ -168,28 +168,17 @@
 
 [[package]]
 name = "di"
-<<<<<<< HEAD
-version = "0.57.0"
-=======
 version = "0.58.1"
->>>>>>> 28fbd8d2
 description = "Autowiring dependency injection"
 category = "main"
 optional = false
 python-versions = ">=3.7,<4"
-develop = false
-
-[package.dependencies]
-anyio = "~3"
+
+[package.dependencies]
+anyio = ">=3,<4"
 graphlib2 = ">=0.2.13"
 importlib-metadata = {version = ">=3", markers = "python_version < \"3.8\""}
 typing-extensions = {version = ">=3", markers = "python_version < \"3.9\""}
-
-[package.source]
-type = "git"
-url = "https://github.com/adriangb/di.git"
-reference = "async-call-construction"
-resolved_reference = "d1bd56fc75cf02f6a91c5026b8fb158ff42bda81"
 
 [[package]]
 name = "distlib"
@@ -1065,11 +1054,7 @@
 [metadata]
 lock-version = "1.1"
 python-versions = ">=3.7,<4"
-<<<<<<< HEAD
-content-hash = "71c27eff748dfaffe80f849c4b2924086f98e005bda3503eddddb126c5d475d2"
-=======
 content-hash = "e8bf5caa8d7a03590de42ebc656d6a1e1a2df5d289159f37554fec0c73806936"
->>>>>>> 28fbd8d2
 
 [metadata.files]
 anyio = [
@@ -1236,14 +1221,10 @@
     {file = "coverage-6.3.1-pp36.pp37.pp38-none-any.whl", hash = "sha256:463e52616ea687fd323888e86bf25e864a3cc6335a043fad6bbb037dbf49bbe2"},
     {file = "coverage-6.3.1.tar.gz", hash = "sha256:6c3f6158b02ac403868eea390930ae64e9a9a2a5bbfafefbb920d29258d9f2f8"},
 ]
-<<<<<<< HEAD
-di = []
-=======
 di = [
     {file = "di-0.58.1-py3-none-any.whl", hash = "sha256:ded89b13f7c4e3549e54d33a6943d2a79a339de992b7136438837d0f0ccc2ef6"},
     {file = "di-0.58.1.tar.gz", hash = "sha256:f31798743fac85bb631283915c4ffbd32a539e2d292f81e270517123d329ecdc"},
 ]
->>>>>>> 28fbd8d2
 distlib = [
     {file = "distlib-0.3.4-py2.py3-none-any.whl", hash = "sha256:6564fe0a8f51e734df6333d08b8b94d4ea8ee6b99b5ed50613f731fd4089f34b"},
     {file = "distlib-0.3.4.zip", hash = "sha256:e4b58818180336dc9c529bfb9a0b58728ffc09ad92027a3f30b7cd91e3458579"},

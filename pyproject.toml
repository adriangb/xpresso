[tool.poetry]
name = "xpresso"
version = "0.19.0"
description = "A developer centric, performant Python web framework"
authors = ["Adrian Garcia Badaracco <adrian@adriangb.com>"]
readme = "README.md"
repository = "https://github.com/adriangb/xpresso"
documentation = "https://www.xpresso-api.dev"
keywords = ["web-framework", "http", "openapi"]
license = "MIT"
classifiers = [
    "Intended Audience :: Information Technology",
    "Intended Audience :: System Administrators",
    "Operating System :: OS Independent",
    "Programming Language :: Python :: 3",
    "Programming Language :: Python",
    "Topic :: Internet",
    "Topic :: Software Development :: Libraries :: Application Frameworks",
    "Topic :: Software Development :: Libraries :: Python Modules",
    "Topic :: Software Development :: Libraries",
    "Topic :: Software Development",
    "Typing :: Typed",
    "Development Status :: 3 - Alpha",
    "Environment :: Web Environment",
    "Framework :: AsyncIO",
    "Intended Audience :: Developers",
    "License :: OSI Approved :: MIT License",
    "Programming Language :: Python :: 3 :: Only",
    "Programming Language :: Python :: 3.7",
    "Programming Language :: Python :: 3.8",
    "Programming Language :: Python :: 3.9",
    "Programming Language :: Python :: 3.10",
    "Topic :: Internet :: WWW/HTTP :: HTTP Servers",
    "Topic :: Internet :: WWW/HTTP",
]

[tool.poetry.dependencies]
python = ">=3.7,<4"
<<<<<<< HEAD
di = "0.58"
=======
di = ">=0.58.1,<0.59.0"
>>>>>>> 28fbd8d2
anyio = "~3"
starlette = ">=0.16.0,<1"
importlib-metadata = {version = ">=3", python = "<3.8"}
typing-extensions = {version = ">=3", python = "<3.9"}
pydantic = "~1"

[tool.poetry.dev-dependencies]
# linting
black = "~22"
flake8 = "~3"
isort = "~5"
mypy = ">=v0.930"
pre-commit = "~2"
# testing
pytest = "~6"
pytest-cov = { version = "~3"}
pytest-sugar = "~0"
coverage = {extras = ["toml"], version = "~6"}
requests = "~2"
python-multipart = "~0"
# docs
mkdocs = "~1"
mkdocs-material = "~8"
mkautodoc = "~0"
mike = "~1"
# benchmarks
starlette = "~0"
fastapi = ">=0.70.0"
httpx = "<2"
asgi-lifespan = "~1"
gunicorn = "^20.1.0"
uvicorn = {extras = ["standard"], version = "^0.15.0"}
msgpack = "^1.0.3"
trio = "^0.19.0"

[build-system]
requires = ["poetry-core"]
build-backend = "poetry.core.masonry.api"

[tool.isort]
profile = "black"

[tool.coverage.run]
branch = true
source = ["xpresso", "tests", "docs"]
dynamic_context = "test_function"

[tool.coverage.report]
exclude_lines = ["pragma: no cover", '\.\.\.', "raise NotImplementedError", "TYPE_CHECKING", "__repr__", "import"]

[tool.pytest.ini_options]
testpaths = ["tests"]

[tool.black]
exclude = 'docs\/.*\.py$'

[tool.mypy]
files = "xpresso/**/*.py,tests/**/*.py"
no_implicit_optional = true
allow_redefinition = false
implicit_reexport = false
warn_unreachable = true
show_error_codes = true<|MERGE_RESOLUTION|>--- conflicted
+++ resolved
@@ -36,11 +36,7 @@
 
 [tool.poetry.dependencies]
 python = ">=3.7,<4"
-<<<<<<< HEAD
-di = "0.58"
-=======
 di = ">=0.58.1,<0.59.0"
->>>>>>> 28fbd8d2
 anyio = "~3"
 starlette = ">=0.16.0,<1"
 importlib-metadata = {version = ">=3", python = "<3.8"}

import inspect
import sys
import typing

<<<<<<< HEAD
if sys.version_info < (3, 9):
    from typing_extensions import get_args
else:
    from typing import get_args

from di import Dependant
=======
from di import Dependant, Marker
>>>>>>> 52489fe5
from di.api.dependencies import CacheKey, DependantBase

from xpresso.binders.api import (
    BodyExtractor,
    BodyExtractorMarker,
    NamedSecurityScheme,
    OpenAPIBody,
    OpenAPIBodyMarker,
    OpenAPIParameter,
    OpenAPIParameterMarker,
    ParameterExtractor,
    ParameterExtractorMarker,
    SecurityScheme,
)


class ParameterBinderMarker(Marker):
    def __init__(
        self,
        *,
        in_: str,
        extractor_marker: ParameterExtractorMarker,
        openapi_marker: OpenAPIParameterMarker,
    ) -> None:
        super().__init__(call=None, scope="connection")
        self.in_ = in_
        self.extractor_marker = extractor_marker
        self.openapi_marker = openapi_marker

    def register_parameter(self, param: inspect.Parameter) -> DependantBase[typing.Any]:
        return ParameterBinder(
            in_=self.in_,
            openapi=self.openapi_marker.register_parameter(param),
            extractor=self.extractor_marker.register_parameter(param),
        )


class ParameterBinder(Dependant[typing.Any]):
    __slots__ = (
        "in_",
        "alias",
        "openapi",
    )

    def __init__(
        self,
        in_: str,
        openapi: OpenAPIParameter,
        extractor: ParameterExtractor,
    ):
        self.in_ = in_
        self.openapi = openapi
        super().__init__(call=extractor.extract, scope="connection")

    @property
    def cache_key(self) -> CacheKey:
        # As per the spec, parameters are identified
        # by name and location
        return (self.__class__, self.openapi.name, self.in_)


class BodyBinder(Dependant[typing.Any]):
    __slots__ = ("openapi", "extractor")

    def __init__(
        self,
        *,
        openapi: OpenAPIBody,
        extractor: BodyExtractor,
    ) -> None:
        super().__init__(call=extractor.extract_from_request, scope="connection")
        self.openapi = openapi
        self.extractor = extractor


class BodyBinderMarker(Marker):
    def __init__(
        self,
        *,
        extractor_marker: BodyExtractorMarker,
        openapi_marker: OpenAPIBodyMarker,
    ) -> None:
        super().__init__(call=None, scope="connection")
        self.extractor_marker = extractor_marker
        self.openapi_marker = openapi_marker

    def register_parameter(self, param: inspect.Parameter) -> BodyBinder:
        return BodyBinder(
            openapi=self.openapi_marker.register_parameter(param),
            extractor=self.extractor_marker.register_parameter(param),
        )


class SecurityBinder(Dependant[typing.Any]):
    def __init__(
        self,
        *,
        scheme_or_model: typing.Type[SecurityScheme],
    ) -> None:
        super().__init__(call=scheme_or_model.extract, scope="connection")
        self.scheme_or_model = scheme_or_model

    @property
    def cache_key(self) -> CacheKey:
        # if this is a single security scheme, we can identify it by name
        oai = self.scheme_or_model.get_openapi()
        if isinstance(oai, NamedSecurityScheme):
            return oai.name
        # otherwise, we identiy the SecurityModel class
        som = self.scheme_or_model

        class CK:
            def __hash__(self) -> int:
                return hash(som)

            def __eq__(self, __o: object) -> bool:
                return __o is som

        return CK()


class SecurityBinderMarker(Dependant[typing.Any]):
    def __init__(self) -> None:
        super().__init__(call=None, scope="connection")

    def register_parameter(self, param: inspect.Parameter) -> DependantBase[typing.Any]:
        scheme_or_model = next(iter(get_args(param.annotation)))
        return SecurityBinder(scheme_or_model=scheme_or_model)<|MERGE_RESOLUTION|>--- conflicted
+++ resolved
@@ -2,16 +2,12 @@
 import sys
 import typing
 
-<<<<<<< HEAD
 if sys.version_info < (3, 9):
     from typing_extensions import get_args
 else:
     from typing import get_args
 
-from di import Dependant
-=======
 from di import Dependant, Marker
->>>>>>> 52489fe5
 from di.api.dependencies import CacheKey, DependantBase
 
 from xpresso.binders.api import (

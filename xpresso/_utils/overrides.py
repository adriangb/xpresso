import contextlib
import inspect
import typing
from types import TracebackType

from di import Container, Dependant
from di.api.dependencies import DependantBase
from di.api.providers import DependencyProvider

from xpresso._utils.compat import Annotated, get_args, get_origin


def get_type(param: inspect.Parameter) -> type:
    if get_origin(param.annotation) is Annotated:
        return next(iter(get_args(param.annotation)))
    return param.annotation


class DependencyOverrideManager:
    _stacks: typing.List[contextlib.ExitStack]

    def __init__(self, container: Container) -> None:
        self._container = container
        self._stacks = []

    def __setitem__(
        self, target: DependencyProvider, replacement: DependencyProvider
    ) -> None:
        def hook(
            param: typing.Optional[inspect.Parameter],
            dependant: DependantBase[typing.Any],
        ) -> typing.Optional[DependantBase[typing.Any]]:
            if not isinstance(dependant, Dependant):
                return None
            scope = dependant.scope
            dep = Dependant(
                replacement,
                scope=scope,  # type: ignore[arg-type]
                use_cache=dependant.use_cache,
                wire=dependant.wire,
                sync_to_thread=dependant.sync_to_thread,
            )
            if dependant.call is target:
                return dep
            if dependant.marker is not None and dependant.marker.call is target:
                return dep
            if param is not None and param.annotation is not param.empty:
                type_ = get_type(param)
                if type_ is target:
                    return dep
<<<<<<< HEAD
            if dependant.call is not None and dependant.call == target:
                return dep
=======
>>>>>>> dd080582
            return None

        cm = self._container.register_bind_hook(hook)
        if self._stacks:
            self._stacks[-1].enter_context(cm)

    def __enter__(self) -> "DependencyOverrideManager":
        self._stacks.append(contextlib.ExitStack().__enter__())
        return self

    def __exit__(
        self,
        __exc_type: typing.Optional[typing.Type[BaseException]],
        __exc_value: typing.Optional[BaseException],
        __traceback: typing.Optional[TracebackType],
    ) -> typing.Optional[bool]:
        return self._stacks.pop().__exit__(__exc_type, __exc_value, __traceback)<|MERGE_RESOLUTION|>--- conflicted
+++ resolved
@@ -23,9 +23,7 @@
         self._container = container
         self._stacks = []
 
-    def __setitem__(
-        self, target: DependencyProvider, replacement: DependencyProvider
-    ) -> None:
+    def __setitem__(self, target: typing.Any, replacement: DependencyProvider) -> None:
         def hook(
             param: typing.Optional[inspect.Parameter],
             dependant: DependantBase[typing.Any],
@@ -48,11 +46,6 @@
                 type_ = get_type(param)
                 if type_ is target:
                     return dep
-<<<<<<< HEAD
-            if dependant.call is not None and dependant.call == target:
-                return dep
-=======
->>>>>>> dd080582
             return None
 
         cm = self._container.register_bind_hook(hook)
